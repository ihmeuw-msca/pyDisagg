--- conflicted
+++ resolved
@@ -198,35 +198,7 @@
 
         return data_with_pattern
 
-<<<<<<< HEAD
-    def _merge_with_pattern(self, data: DataFrame, pattern: DataFrame) -> DataFrame:
-        # TODO change these asserts to validate_columns
-        assert (
-            self.data.age_lwr in data.columns
-        ), f"Column '{self.data.age_lwr}' not found in data"
-        assert (
-            self.data.age_upr in data.columns
-        ), f"Column '{self.data.age_upr}' not found in data"
-        assert (
-            self.pattern.age_lwr in pattern.columns
-        ), f"Column '{self.pattern.age_lwr}' not found in pattern"
-        assert (
-            self.pattern.age_upr in pattern.columns
-        ), f"Column '{self.pattern.age_upr}' not found in pattern"
-
-        data_with_pattern = (
-            data.merge(pattern, on=self.pattern.by, how="left")
-            .query(
-                f"({self.pattern.age_lwr} >= {self.data.age_lwr} and"
-                f" {self.pattern.age_lwr} < {self.data.age_upr}) or"
-                f"({self.pattern.age_upr} > {self.data.age_lwr} and"
-                f" {self.pattern.age_upr} <= {self.data.age_upr}) or"
-                f"({self.pattern.age_lwr} <= {self.data.age_lwr} and"
-                f" {self.pattern.age_upr} >= {self.data.age_upr})"
-            )
-            .dropna()
-        )
-=======
+
     def _merge_with_pattern(
         self, data: DataFrame, pattern: DataFrame
     ) -> DataFrame:
@@ -249,7 +221,6 @@
             f" {self.pattern.age_upr} >= {self.data.age_upr})"
         ).dropna()
 
->>>>>>> edbf9d04
         return data_with_pattern
 
     def parse_population(self, data: DataFrame, population: DataFrame) -> DataFrame:
